--- conflicted
+++ resolved
@@ -242,14 +242,13 @@
     :type arg_kwarg_name: str
     :param arg_kwarg_name: name of the arg/kwarg that should be (tried) to map
     """
-<<<<<<< HEAD
     @decorator
     def _map_example_filename(func, *args, **kwargs):
         prefix = '/path/to/'
         # check kwargs
         if arg_kwarg_name in kwargs:
             if isinstance(kwargs[arg_kwarg_name], (str, native_str)):
-                if kwargs[arg_kwarg_name].startswith(prefix):
+                if re.match(prefix, kwargs[arg_kwarg_name]):
                     try:
                         kwargs[arg_kwarg_name] = \
                             get_example_file(kwargs[arg_kwarg_name][9:])
@@ -273,7 +272,7 @@
                 if ind < len(args) and isinstance(args[ind], (str,
                                                               native_str)):
                     # need to check length of args from inspect
-                    if args[ind].startswith(prefix):
+                    if re.match(prefix, args[ind]):
                         try:
                             args = list(args)
                             args[ind] = get_example_file(args[ind][9:])
@@ -283,50 +282,6 @@
                             pass
         return func(*args, **kwargs)
     return _map_example_filename
-=======
-    def deprecated_(func):
-        @functools.wraps(func)
-        def new_func(*args, **kwargs):
-            prefix = '/path/to/'
-            # check kwargs
-            if arg_kwarg_name in kwargs:
-                if isinstance(kwargs[arg_kwarg_name], (str, native_str)):
-                    arg_ = kwargs[arg_kwarg_name]
-                    if re.match(prefix, arg_):
-                        try:
-                            kwargs[arg_kwarg_name] = getExampleFile(arg_[9:])
-                        # file not found by getExampleFile:
-                        except IOError:
-                            pass
-            # check args
-            else:
-                try:
-                    ind = inspect.getargspec(func).args.index(arg_kwarg_name)
-                except ValueError:
-                    pass
-                else:
-                    if ind < len(args) and isinstance(args[ind], (str,
-                                                                  native_str)):
-                        arg_ = args[ind]
-                        # need to check length of args from inspect
-                        if re.match(prefix, arg_):
-                            try:
-                                args = list(args)
-                                args[ind] = getExampleFile(arg_[9:])
-                                args = tuple(args)
-                            # file not found by getExampleFile:
-                            except IOError:
-                                pass
-            return func(*args, **kwargs)
-
-        new_func.__name__ = func.__name__
-        new_func.__doc__ = func.__doc__
-        new_func.__dict__.update(func.__dict__)
-        return new_func
-        # reset warning filter settings
-        warnings.filters.pop(0)
-    return deprecated_
->>>>>>> b74e6931
 
 
 if __name__ == '__main__':
