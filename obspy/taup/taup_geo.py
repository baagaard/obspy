#!/usr/bin/env python3
# -*- coding: utf-8 -*-
"""
Functions to handle geographical points

These functions are used to allow taup models to process input data with
source and receiver locations given as latitudes and longitudes. The functions
are set up to handle an elliptical planet model, but we do not have ellipticity
corrections for travel times. Although changing the shape of the planet from
something other than spherical would change the epicentral distance, the change
in the distance for the ray to pass through each layer has a larger effect.
We do not make the larger correction.
"""

from __future__ import (absolute_import, division, print_function,
                        unicode_literals)
from future.builtins import *  # NOQA
import warnings

import numpy as np

from .helper_classes import TimeDistGeo
from ..geodetics import gps2dist_azimuth, kilometer2degrees
import obspy.geodetics.base as geodetics


if geodetics.HAS_GEOGRAPHICLIB:
    from geographiclib.geodesic import Geodesic


def calc_dist(source_latitude_in_deg, source_longitude_in_deg,
              receiver_latitude_in_deg, receiver_longitude_in_deg,
              radius_of_planet_in_km, flattening_of_planet):
    """
    Given the source and receiver location, calculate distance.

    :param source_latitude_in_deg: Source location latitude in degrees
    :type source_latitude_in_deg: float
    :param source_longitude_in_deg: Source location longitude in degrees
    :type source_longitude_in_deg: float
    :param receiver_latitude_in_deg: Receiver location latitude in degrees
    :type receiver_latitude_in_deg: float
    :param receiver_longitude_in_deg: Receiver location longitude in degrees
    :type receiver_longitude_in_deg: float
    :param radius_of_planet_in_km: Radius of the planet in km
    :type radius_of_planet_in_km: float
    :param flattening_of_planet: Flattening of planet (0 for a sphere)
    :type receiver_longitude_in_deg: float

    :return: distance_in_deg
    :rtype: float
    """
    return calc_dist_azi(source_latitude_in_deg, source_longitude_in_deg,
                         receiver_latitude_in_deg, receiver_longitude_in_deg,
                         radius_of_planet_in_km, flattening_of_planet)[0]


def calc_dist_azi(source_latitude_in_deg, source_longitude_in_deg,
                  receiver_latitude_in_deg, receiver_longitude_in_deg,
                  radius_of_planet_in_km, flattening_of_planet):
    """
    Given the source and receiver location, calculate the azimuth from the
    source to the receiver at the source, the backazimuth from the receiver
    to the source at the receiver and distance between the source and receiver.

    :param source_latitude_in_deg: Source location latitude in degrees
    :type source_latitude_in_deg: float
    :param source_longitude_in_deg: Source location longitude in degrees
    :type source_longitude_in_deg: float
    :param receiver_latitude_in_deg: Receiver location latitude in degrees
    :type receiver_latitude_in_deg: float
    :param receiver_longitude_in_deg: Receiver location longitude in degrees
    :type receiver_longitude_in_deg: float
    :param radius_of_planet_in_km: Radius of the planet in km
    :type radius_of_planet_in_km: float
    :param flattening_of_planet: Flattening of planet (0 for a sphere)
    :type receiver_longitude_in_deg: float

    :returns: distance_in_deg (in degrees), source_receiver_azimuth (in
              degrees) and receiver_to_source_backazimuth (in degrees).
    :rtype: tuple of three floats
    """
    if geodetics.HAS_GEOGRAPHICLIB:
        ellipsoid = Geodesic(a=radius_of_planet_in_km * 1000.0,
                             f=flattening_of_planet)
        g = ellipsoid.Inverse(source_latitude_in_deg,
                              source_longitude_in_deg,
                              receiver_latitude_in_deg,
                              receiver_longitude_in_deg)
        distance_in_deg = g['a12']
        source_receiver_azimuth = g['azi1'] % 360
        receiver_to_source_backazimuth = (g['azi2'] + 180) % 360

    else:
        # geographiclib is not installed - use obspy/geodetics
        values = gps2dist_azimuth(source_latitude_in_deg,
                                  source_longitude_in_deg,
                                  receiver_latitude_in_deg,
                                  receiver_longitude_in_deg,
                                  a=radius_of_planet_in_km * 1000.0,
                                  f=flattening_of_planet)
<<<<<<< HEAD
        distance_in_km = values[0]/1000.0
        source_receiver_azimuth = values[1] % 360
        receiver_to_source_backazimuth = values[2] % 360
=======
        distance_in_km = values[0] / 1000.0
>>>>>>> 08369cb6
        # NB - km2deg assumes spherical planet... generate a warning
        if flattening_of_planet != 0.0:
            msg = "Assuming spherical planet when calculating epicentral " + \
                  "distance. Install the Python module 'geographiclib' " + \
                  "to solve this."
            warnings.warn(msg)
        distance_in_deg = kilometer2degrees(distance_in_km,
                                            radius=radius_of_planet_in_km)
    return (distance_in_deg, source_receiver_azimuth,
            receiver_to_source_backazimuth)


def add_geo_to_arrivals(arrivals, source_latitude_in_deg,
                        source_longitude_in_deg, receiver_latitude_in_deg,
                        receiver_longitude_in_deg, radius_of_planet_in_km,
                        flattening_of_planet):
    """
    Add geographical information to arrivals.

    :param arrivals: Set of taup arrivals
    :type: :class:`Arrivals`
    :param source_latitude_in_deg: Source location latitude in degrees
    :type source_latitude_in_deg: float
    :param source_longitude_in_deg: Source location longitude in degrees
    :type source_longitude_in_deg: float
    :param receiver_latitude_in_deg: Receiver location latitude in degrees
    :type receiver_latitude_in_deg: float
    :param receiver_longitude_in_deg: Receiver location longitude in degrees
    :type receiver_longitude_in_deg: float
    :param radius_of_planet_in_km: Radius of the planet in km
    :type radius_of_planet_in_km: float
    :param flattening_of_planet: Flattening of planet (0 for a sphere)
    :type receiver_longitude_in_deg: float

    :return: List of ``Arrival`` objects, each of which has the time,
        corresponding phase name, ray parameter, takeoff angle, etc. as
        attributes.
    :rtype: :class:`Arrivals`
    """
    if geodetics.HAS_GEOGRAPHICLIB:
        if not geodetics.GEOGRAPHICLIB_VERSION_AT_LEAST_1_34:
            # geographiclib is not installed ...
            # and  obspy/geodetics does not help much
            msg = ("This functionality needs the Python module "
                   "'geographiclib' in version 1.34 or higher.")
            raise ImportError(msg)
        ellipsoid = Geodesic(a=radius_of_planet_in_km * 1000.0,
                             f=flattening_of_planet)
        g = ellipsoid.Inverse(source_latitude_in_deg, source_longitude_in_deg,
                              receiver_latitude_in_deg,
                              receiver_longitude_in_deg)
        azimuth = g['azi1']
        line = ellipsoid.Line(source_latitude_in_deg, source_longitude_in_deg,
                              azimuth)

        # We may need to update many arrival objects
        # and each could have pierce points and a
        # path
        for arrival in arrivals:
            # check if we go in minor or major arc direction
            distance = arrival.purist_distance % 360.
            if distance > 180.:
                sign = -1
                az_arr = (azimuth + 180.) % 360.
            else:
                sign = 1
                az_arr = azimuth
            arrival.azimuth = az_arr

            if arrival.pierce is not None:
                geo_pierce = np.empty(arrival.pierce.shape, dtype=TimeDistGeo)

                for i, pierce_point in enumerate(arrival.pierce):
                    dir_degrees = np.degrees(sign * pierce_point['dist'])
                    pos = line.ArcPosition(dir_degrees)
                    geo_pierce[i] = (pierce_point['p'], pierce_point['time'],
                                     pierce_point['dist'],
                                     pierce_point['depth'],
                                     pos['lat2'], pos['lon2'])
                arrival.pierce = geo_pierce

            if arrival.path is not None:
                geo_path = np.empty(arrival.path.shape, dtype=TimeDistGeo)
                for i, path_point in enumerate(arrival.path):
                    dir_degrees = np.degrees(sign * path_point['dist'])
                    pos = line.ArcPosition(dir_degrees)
                    geo_path[i] = (path_point['p'], path_point['time'],
                                   path_point['dist'], path_point['depth'],
                                   pos['lat2'], pos['lon2'])
                arrival.path = geo_path

    else:
        # geographiclib is not installed ...
        # and  obspy/geodetics does not help much
        msg = "You need to install the Python module 'geographiclib' in " + \
              "order to add geographical information to arrivals."
        raise ImportError(msg)

    return arrivals<|MERGE_RESOLUTION|>--- conflicted
+++ resolved
@@ -99,13 +99,9 @@
                                   receiver_longitude_in_deg,
                                   a=radius_of_planet_in_km * 1000.0,
                                   f=flattening_of_planet)
-<<<<<<< HEAD
-        distance_in_km = values[0]/1000.0
+        distance_in_km = values[0] / 1000.0
         source_receiver_azimuth = values[1] % 360
         receiver_to_source_backazimuth = values[2] % 360
-=======
-        distance_in_km = values[0] / 1000.0
->>>>>>> 08369cb6
         # NB - km2deg assumes spherical planet... generate a warning
         if flattening_of_planet != 0.0:
             msg = "Assuming spherical planet when calculating epicentral " + \
