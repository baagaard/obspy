--- conflicted
+++ resolved
@@ -1,4 +1,3 @@
-<<<<<<< HEAD
 Ammon, Charles J.
 Antunes, Emanuel
 Arnarsson, Ólafur St.
@@ -19,6 +18,7 @@
 Eulenfeld, Tom
 Fabbri, Tommaso
 Falco, Nicholas
+Fee, Jeremy
 Grellier, Clément
 Grunberg, Marc
 Hammer, Conny
@@ -71,75 +71,4 @@
 Wassermann, Joachim
 Williams, Mark C.
 Winkelman, Andrew
-Zad, Seyed Kasra Hosseini
-=======
-Charles J. Ammon
-Emanuel Antunes
-Ólafur St. Arnarsson
-Markus Bank
-Robert Barsch
-Yannik Behr
-Fabrizio Bernardi
-Felix Bernauer
-Moritz Beyreuther
-Sébastien Bonaimé
-Lloyd Carothers
-Peter Danecek
-Martin van Driel
-Fabian Engels
-Sven Egdorf
-Laura Ermert
-Tom Eulenfeld
-Jeremy Fee
-Marc Grunberg
-Conny Hammer
-Sebastian Heimann
-Lukas Heiniger
-Gaute Hope
-Seyed Kasra Hosseini Zad
-Heiner Igel
-Adolfo Inza
-Marius Isken
-Paul Käufl
-David Ketchum
-Andreas Köhler
-Simon Kremers
-Victor Kress
-Lars Krieger
-Lion Krischer
-Mathijs Koymans
-Thomas Lecocq
-John Leeman
-Philippe Lesage
-Anthony Lomax
-Jonathan MacCarthy
-Alessia Maggi
-Henri Martin
-Tobias Megies
-Matthias Meschede
-Alberto Michelini
-Bernhard Morgenstern
-Nathaniel C. Miller
-Ran Novitsky Nof
-Mark P. Panning
-Giovanni Rapagnani
-Celso Reyes
-Adam Ringler
-Nicolas Rothenhäusler
-Emiliano Russo
-Elliott Sales de Andrade
-Claudio Satriano
-Joachim Saul
-Chris Scheingraber
-Christian Sippl
-Arthur Snoke
-Stefan Stange
-Benjamin Sullivan
-Chad Trabant
-Tommaso Fabbri
-Leonardo Uieda
-Andrew Walker
-Marcus Walther
-Joachim Wassermann
-Mark C. Williams
->>>>>>> 491b9a7f
+Zad, Seyed Kasra Hosseini