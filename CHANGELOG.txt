--- conflicted
+++ resolved
@@ -1,4 +1,3 @@
-<<<<<<< HEAD
 master:
  - General:
     * Requirements have been increased to reflect latest distributions:
@@ -13,10 +12,9 @@
   - obspy.clients.neries:
     * Removed the dedicated client. Data can still be accessed by using the
 	  FDSN client.
-=======
+
 releases:
  - fixing python3 compatibility for seedlink.easyseedlink
->>>>>>> 0224fbeb
 
 0.10.1: (doi: 10.5281/zenodo.16248)
  - minor changes for correct distribution of official release
