master: (doi: 10.5281/zenodo.165135)
 - General:
   * Read support for Guralp Compressed Format (GCF) waveform data,
     obspy.io.gcf (see #1449)
   * Read support for Reftek 130 (rt130) waveform data,
     obspy.io.reftek (see #1433)
   * Add Nordic format (s-file) read/write (see #1517)
 - obspy.core:
   * UTCDateTime is now based on nanoseconds (long) instead of a unix
     timestamp in microseconds (float) - resulting in higher precision and
     support for years 1-9999 (see #1325)
   * Ensure that Trace.data is always C-contiguous in memory (see #1732)
   * Event/ResourceIdentifier is now object aware, meaning even if two
     objects share a resource_id the distinct objects will be returned with
     the get_referred_object method provided both are still in scope. If one
     of the objects gets garbage collected, however, a warning will be issued
     and the behavior will be the same as before (see #1644).
   * Better error message when attempting to write invalid QuakeML resource
     ids (see #1699).
   * Stream/Trace.write() can now autodetect file format from file extension
     (see #1321).
   * New convenience property `.matplotlib_date` for `UTCDateTime` objects to
     get matplotlib datetime float representation (which can be used in
     time-based matplotlib axes, e.g. by Stream.plot(); see #1339).
   * Trace.times() has new options `type` and `reftime` to support fetching an
     array of sampletimes in various different timing varieties ("relative":
     the old default, float relative to trace starttime or `reftime` in
     seconds; "utcdatetime": absolute times as UTCDateTime objects;
     "timestamp": array of float POSIX timestamps, compare
     `UTCDateTime.timestamp`; "matplotlib": array of float matplotlib dates,
     useful for plotting on matplotlib time axes; see #1307)
   * A trace's stats.network/station/location/channel can now also be set in
     one line using a SEED ID string (e.g. `trace.id = "GR.FUR..HHZ"`,
     see #1439).
   * Instrument correction for response list stages originating from inventory
     objects (see #1514).
   * Non finite floats (NaN, inf, -inf) can now no longer be set for all
     event objects (see #1597).
   * Instrument responses can now also be calculated for a given list of
     frequencies (see #1598).
   * Order of extra tags for event type classes serialized to QuakeML can now
     be controlled by using an OrderedDict (see #1617)
 - obspy.clients.fdsn:
   * empty SEED codes (e.g. ``network=''``) will now be properly sent to the
     server as options and not omitted, which led to wildcard matching (for
     details see #1578)
   * The mass downloader now has `exclude_networks` and `exclude_stations`
     arguments to not download certain pieces of data. (see #1305)
   * The mass downloader can now download stations that are part of a given
     inventory object.
   * The mass downloader now also works with restricted data. (See #1350)
   * No data (HTTP 204) responses now raise `FDSNNoDataException` rather than
     the more general `FDSNException`.
   * Fixing cross implementation of bulk waveform and station requests (see
     #1685).
   * Updating some endpoint mappings to use HTTPS. (See #1690, #1665, #1048)
 - obspy.imaging:
   * The functionality behind the `obspy-scan` command line script has been
     refactored into a `Scanner` class so that it can be reused in custom
     workflows. (see #1444)
 - obspy.imaging.cm:
   * new colormap: viridis_white. This is a modification of viridis that
     goes to white instead of yellow but remains perceptually uniform. It
     is especially useful for printing when an image should merge with the
     white background.
 - obspy.imaging.waveform:
   * Support for filling the wiggles when plotting sections (horizontal and
     vertical, see #1445).
 - obspy.io.arclink:
    * Read support for Arclink Inventory XML (see #1539)
 - obspy.io.datamark:
    * Renamed without deprectation to obspy.io.win to match its original name.
      Datamark is a datalogger, saving the WIN format.
 - obspy.io.gse2:
    * Read support for GSE2.0 bulletin (see #1528)
 - obspy.io.nlloc:
    * Also parse author information and COMMENT line (see #1484)
 - obspy.io.quakeml:
    * Read and write support for nested custom tags (see #1463)
 - obspy.io.seiscomp:
    * Write support for SC3ML event (see #1638)
 - obspy.io.stationtxt:
    * Write support for stationtxt format (see #1466)
 - obspy.io.stationxml:
    * Read and write support for custom tags (see #1024)
    * No longer add the (unused) time zone field to StationXML datetimes to
      follow the example of big data centers. (see #1572)
 - obspy.io.segy:
    * Iterative reading of large SEG-Y and SU files with
      `obspy.io.segy.segy.iread_segy` and `obspy.io.segy.segy.iread_su`.
      (see #1400).
    * Write correct revision number (see #1737).
 - obspy.io.css:
   * Read support for NNSA KB Core format waveform data. (see #1332)
 - obspy.io.mseed:
   * New generic get_flags() utility function able to retrieve statistics
     about all fixed header flags and the timing quality. This makes the
     get_timing_and_data_quality() function obsolete which is thus
     deprecated and will be removed with the next release. The get_flags()
     function is also much faster. (see #1141)
   * Always hook up the libmseed logging to its Python counterpart to avoid
     some rare segfaults. (see #1658)
   * Update to libmseed v2.19.2 (see #1703).
   * Correctly read MiniSEED files with a data offset of 48 bytes (see #1540).
   * InternalMSEEDReadingError now called InternalMSEEDError and
     InternalMSEEDReadingWarning now called InternalMSEEDWarning as both
     can now also be raised in non-reading contexts (see #1658).
   * Should no-longer segfault with arbitrarily truncated files (see #1728).
   * Will now raise an exception when attempting to directly read mini-SEED
     files larger than 2048 MiB (#1746).
 - obspy.io.nlloc:
   * Set preferred origin of event (see #1570)
 - obspy.io.nordic:
   * Add Nordic format (s-file) read/write (see #1517)
 - obspy.io.win:
   * see obspy.io.datamark.
 - obspy.io.xseed:
   * Added azimuth and dip to the get_coordinates() function. (see #1315)
   * Fixing some issues with the get_resp() output on Python 3 (see #1748).
 - obspy.scripts:
   * obspy-scan command line script now also plots and prints overlaps
     alongside gaps (see #1366)
   * obspy-plot now has option to disable min/max plot (see #1583)
 - obspy.signal:
   * New obspy.signal.quality_control module to compute quality metrics from
     MiniSEED files. (see #1141)
<<<<<<< HEAD
   * New obspy.signal.regression module to compute linear regressions, with or
     without weights, with or without allowing for an intercept. (see #1716,
     #1747)
=======
   * New correlate function for calculating the cross-correlation function
     (new implementation based on Scipy).
     To calculate the shift of the maximum of the cross correlation use
     xcorr_max. The old xcorr function is deprecated but currently still
     exists (see #1585).
>>>>>>> 5e34ec48
 - obspy.taup:
   * Add obspy.taup.taup_geo.calc_dist_azi, a function to return the distance,
     azimuth and backazimuth for a source - receiver pair. (see #1538)

1.0.3: (doi: 10.5281/zenodo.165134)
 - obspy.core:
   * properly pass through kwargs specified for Trace.plot() down to the
     low-level plotting routines (e.g. events were not shown properly in
     dayplot of a trace, see #1566)
   * properly pass through kwargs from Stream.detrend() to Trace.detrend()
     (see #1607)
   * Correctly splitting masked arrays in Trace objects for a couple of corner
     cases (see #1650, #1653).
 - obspy.core.event.source:
   * Fix `farfield` if input `points` is a 2D array. (see #1499, #1553)
 - obspy.clients.earthworm:
   * Better end of stream detection. (see #1605)
   * More efficient unpacking of server response. (see #1680)
 - obspy.clients.neic:
   * Better end of stream detection. (see #1563)
 - obspy.clients.seedlink:
   * Better end of stream detection. (see #1605)
 - obspy.clients.seishub:
   * Fix wrong kwargs `first_pick` and `last_pick` in
     `Client.event.get_list()`. (see #1661)
 - obspy.io.mseed:
   * ObsPy can now also read (Mini)SEED files with noise records. (see #1495)
   * ObsPy can now read records with a data-offset of zero. (see #1509, #1525)
   * ObsPy can now read MiniSEED files with micro-second wrap arounds.
     (see #1531)
   * ObsPy can now read MiniSEED files with no blockette 1000. (see #1544)
   * ObsPy now always writes Blockette 100 if sampling rate accuracy is
     otherwise lost. (see #1550)
   * obspy.io.mseed.util.set_flags_in_fixed_header() now works with Python 3
     and also for files with Blockette 100 (see #1648).
 - obspy.io.quakeml:
   * write StationMagnitude.residual even when it is zero (see #1625)
   * read & write Event.region
 - obspy.io.sac:
   * `SACTrace.lpspol` and `lcalda` are `True` and `False` by default, when
      created via `SACTrace.from_obspy_trace` with a `Trace` that has no SAC
      inheritance. (see #1507)
   * Reference time not written to SAC file when made from scratch
     (see #1575)
- obspy.io.sh:
   * Fix writing of long headers for Python 3 (see #1526)
   * Whitespace in header fields is not ignored anymore (see #1552)
 - obspy.io.stationxml:
   * Datetime fields are written with microseconds to StationXML if
     microseconds are present. (see #1511)
 - obspy.io.zmap:
   * Use first origin/magnitude when writing to zmap if no origin/magnitude is
     set as preferred. (see #1569)
   * Parse origin time seconds as a float to avoid losing accuracy (see #1573)
 - obspy.signal:
   * PPSD: fix warning message on Python 3 that gets shown when waveforms and
     metadata mismatch (see #1506)
 - obspy.taup:
   * Allow for more than 10 phases with identical names (can happen for certain
     custom models, see #1593).

1.0.2: (doi: 10.5281/zenodo.49636)
 - obspy.core:
   * Added workaround for numpy issue where many FFTs of various lengths fill
     a cache that never gets cleared, effectively creating a memory leak
     (see #1424).
   * Trace.filter and Stream.filter don't work on masked arrays anymore because
     it produced unpredictable results due to the un-initialized data-chunk.
     The uninitialized masked gap is now also initialized to np.nan in case
     of floating point data which and a consistent fill value in case of
     integer data. (see #1363)
 - obspy.clients.fdsn:
   * Fixing issue with location codes potentially resulting in unwanted data
     to be requested. (see #1422)
   * Included low-gain seismometers in default channel filters in
     mass-downloader, also included non-oriented channels by default
     (see #1373).
 - obspy.db:
   * Fixed a bug in obspy-indexer command line script (see #1369,
     command line script was not working, probably since 0.10.0)
 - obspy.imaging:
   * Fixed a bug that leads to pressure/tension color blending when plotting
     semi-transparent DC beachball patches (i.e. with "alpha" not equal to 1,
     see #1464)
   * Fixed a bug when plotting non-DC beachball patches without fill colors
     (i.e. with "nofill=True", see #1464)
   * Fix arbitrary units in waveform section plot's offset axis, making it
     possible to add customizations to the plot afterwards (see #1382, see
     #1383)
 - obspy.io.ascii:
   * Fixed a bug that lead to wrong header information in output files when
     writing non-integer sampling rate data to SLIST or TSPAIR formats
     (see #1447)
- obspy.io.cmtsolution:
   * Make sure newer CMTSOLUTION files can also be read (see #1479).
 - obspy.io.gse2:
   * Fixed a bug that could lead to network code not present in GSE2 output
     (see #1448)
 - obspy.io.mseed:
   * Fixed a bug in obspy-mseed-recordanalyzer (see #1386)
 - obspy.io.nlloc:
   * Use geographic coordinates from the NonLinLoc Hypocenter-Phase file if
     no custom coordinate converter is provided. (see #1390)
   * Fix reading NonLinLoc Hypocenter-Phase files with more than one
     hypocenter in it. (see #1480)
   * Fix reading NonLinLoc Hypocenter-Phase files with unicode characters in
     them. (see #1483)
 - obspy.io.quakeml:
   * Fixed issue with improperly raised warnings when the same file is read
     twice. (#1376)
   * Fix writing empty network/station/channel codes in WaveformStreamID
     objects to QuakeML. (see #1483)
 - obspy.io.sac:
   * Try to set SAC distances (dist, az, baz, gcarc) on read, if "lcalda" is
     true.  If "dist" header is found, distances aren't calculated.
   * SACTrace class returns header values as native Python types instead of
     NumPy types.
   * SACTrace.iqual is no longer accepts enumerated string values, but
     arbitrary integer values. (see #1472)
   * SACTrace.read now replaces non-ASCII and null-termination characters in
     string headers with whitespace unless the "debug_strings=True" flag is
     used. (see #1432)
 - obspy.io.stationxml:
   * Always set the number attribute for poles and zeros. (see #1481)
 - obspy.signal:
   * PPSD.plot(): fix plotting of percentiles, mode and mean and setting
     period limits when using "xaxis_frequency=True" (see #1406, #1416)
   * Work around a bug in SciPy that results in wrong results for bandpass
     filter when using Nyquist frequency (or higher) as high corner of the
     passband (see #1451)
 - obspy.taup:
   * Fixing path for Pn. (see #1392)

1.0.1: (doi: 10.5281/zenodo.48254)
 - General:
   * Some methods might have unnecessarily upcasted float32 arrays to float64.
     Now methods for which it makes sense and which don't lose accuracy don't
     upcast float32 arrays. Integers are still upcasted. Trace.resample() will
     also no longer return the original dtype which might have resulted in a
     large loss of accuracy but it now always returns float64 arrays.
     (see #1302)
 - obspy.core:
   * Trace.normalize() does no longer divide by zero in case an all-zeros
     data trace is being used. (see #1343)
   * Inventory.select() and consorts now behave as expected even with empty
     child elements. (see #1126, #1348)
   * Code formatting is no longer checked for clean release versions. Thus
     updates to the linters no longer break the tests for releases.
     (see #1312)
   * remove_response(..., pre_file=None, plot=True) works again. (see #1320)
 - obspy.clients.arclink:
   * Restored ArcLink encryption support. (see #1352, #1347)
 - obspy.clients.fdsn:
   * Local URLs are now recognized as valid URLs. (see #1309)
   * Some bug fixes for the mass downloader. (see #1293, #1304)
   * The NOA node has been added to the list of known nodes.
     (see 2347a25714bc3e16068031f4b6138fafd627d34e)
 - obspy.io.sac:
   * More automatic merging of SAC and ObsPy headers. The new `obspy.io.sac`
     modules thus behaves more like the old one and more in line with
     expectations of users. (see #1285)
   * No more out of bounds errors when assigning coordinates. (see #1300)
   * The evdp header can be set again. (see #1345)
   * Correctly propagating sampling rate changes to the SAC headers.
     (see #1317)
   * Always set nvhdr, leven, lovrok, iftype to ensure valid SAC files.
     (see #1204)
 - obspy.io.xseed:
   * The Parser.get_paz() method now works with multiple blockette 53s.
     (see #1281)
 - obspy.taup
   * Fixed wrong azimuth direction for paths > 180 degrees distance (see #1289)
   * Azimuth is appended to arrivals as well (see #1289)
   * Fixed issue with taup cache function on Python 2.7. (see #1308)

1.0.0: (doi: 10.5281/zenodo.46151)
 - General:
   * Requirements have been increased to reflect latest distributions:
     * Removed support for Python 2.6.
     * Added support for Python 3.5.
     * matplotlib >= 1.1.0 is now required.
     * numpy >= 1.6.1 is now required
     * scipy >= 0.9.0 is now required
   * Reorganized the submodule structure. We provide a deprecation path so the
     old imports will continue to work for one ObsPy version.
   * Consistent naming scheme across the code base. This results in some
     functions having different names. Most things that worked with ObsPy 0.10
     will continue to work with this version, but starting with the next
     version they will fail. Pay attention to the deprecation warnings.
   * Support for additional waveform data formats:
     - Read support for the ASCII format for waveforms from the K-NET and
       KiK-net strong-motion seismograph networks.
   * Support for additional event data formats:
     - CMTSOLUTION files used by many waveform solvers.
     - ESRI shapefile write support, useful in GIS applications (see #1066)
     - Google Earth KML output.
   * Support for additional station data format:
     - The FDSN web service station text format can now be read.
     - Read support for the NIED's moment tensor TEXT format (see #1125)
     - Google Earth KML output.
     - Read support for SeisComP3 inventory files.
 - obspy.core:
   * New method for generating sliding windows from Stream/Trace windows.
     (see #860)
   * Stream/Trace.slice() now has the optional `nearest_sample` argument from
     Stream/Trace.trim().
   * Trace.remove_response() now has `plot` option to show/output a plot of all
     individual steps of instrument response removal in frequency domain
     (see #1116).
   * New method Stream/Trace.remove_sensitivity() to remove instrument
     sensitivity
   * Fix incorrect parsing of some non-ISO8601 date/time strings. (see #1215)
   * Added plotting method to Event (customizable subplots from a selection
     of map, beachball and farfield radiation plots, see #1192)
 - obspy.clients.fdsn:
   * Replace FDSN webservice shortcut `NERIES` with `EMSC` and deprecate the
     `NERIES` shortcut, will be removed in a future release (see #1146).
   * Now requests gzipped data for the XML files. Much smaller files!
   * The station service can now also be used to download files in the text
     format. This has limited information but is much faster.
   * New mass downloader to assist in downloading data across a large number
     of FDSN web services.
   * Catch invalid URLs when initialising Client and avoid confusing error
     messages (see #1162)
 - obspy.clients.filesystem.sds:
   * New client to read data from local SDS directory structure (see #1135).
   * Command line script `obspy-sds-report` to generate html page with
     information on latency, data availability percentage and number of gaps
     for a local SDS archive (see #1202)
 - obspy.clients.neries:
   * Removed the dedicated client. Data can still be accessed by using the FDSN
     client.
 - obspy.clients.syngine:
   * New client for the IRIS Syngine service to retrieve custom synthetic
     seismograms.
 - obspy.imaging:
   * Experimental support for Cartopy when plotting maps. Use the `method`
     argument to functions that plot maps to select between Basemap or Cartopy.
   * New default colormap for all plots. A backport of the new viridis colormap
     from matplotlib is available for those using older matplotlib releases.
   * Added plotting routines for farfield radiation patterns of moment tensors
 - obspy.io.kml:
   * New module for Google KML output of Inventory and Catalog objects
     (e.g. for use in Google Earth)
 - obspy.io.mseed:
   * Upgrade to libmseed 2.16
 - obspy.io.seiscomp.sc3ml:
   * New module reading SeisComP3 inventory files to ObsPy inventory objects
     (see #1182).
 - obspy.io.shapefile:
   * New module for ESRI shapefile write support (see #1066)
 - obspy.io.stationtxt:
   * New module reading the FDSN station files.
 - obspy.signal:
   * Switch to second-order sections for filters; backported from SciPy 0.16.0
     (see #1028)
   * New Lanczos interpolation/resampling (see #1101)
   * Higher order detrending methods (see #1173)
   * PPSD (see #931, #1108, #1130, #1187):
     - Algorithm for PSD computation was improved, especially affecting results
       at long periods (for detailed discussion see #931 and #1108).
     - Keywords `paz` and `parser` were removed in favor of new keyword
       `metadata`. PPSD now accepts `metadata` in a much wider range
       of formats:
          * Inventory objects (e.g. from StationXML or from FDSN webservice)
          * obspy.io.xseed Parser objects (e.g. from dataless SEED file)
          * filename of a RESP file
          * dictionary with poles and zeros information (like in
            prior versions)
       Most old codes should still work, issuing a deprecation warning, but
       old code that specifies *both* `paz` and `parser` keywords will raise
       an exception.
     - Whenever possible (i.e. when using for `metadata` an Inventory,
       a Parser or a RESP file), response calculation now takes into account
       the full response (all stages) as opposed to only using the poles and
       zeros response stage (as was done in previous versions when using a
       Parser object). When using a poles and zeros dictionary response
       calculation is unchanged (as no information on other stages is
       available, of course).
     - PPSD now stores the psd for each time segment that gets processed,
       instead of only storing the stacked histogram. That way, differing
       custom stacks with various selection criteria (e.g. time of day, by
       weekday, etc.) can now be made from the same processed data
       (see #1130).
     - New save/load mechanism using numpy .npz binary format that circumvents
       some problems with the old pickle mechanism:
       `PPSD.save_npz()` and `PPSD.load_npz()` (and `PPSD.add_npz()` to add
       data from additional npz files)
     - Change default colormap to new obspy default sequential colormap
       (matplotlibs new viridis colormap). The old PQLX colormap is provided by
       `obspy.imaging.cm.pqlx` and can be used with
       `PPSD.plot(..., cmap=...)`.
     - new option `PPSD.plot(..., cumulative=True)` for a cumulative plot of
       the histogram, i.e. a non-exceedence percentage visualization, similar
       to the `percentile` option.
     - x axis in `PPSD.plot()` can be switched to frequency in Hz with
       `PPSD.plot(..., xaxis_frequency=True)` (see #1130)
     - changes to special handling of rotational: now handled by kwarg
       `special_handling="ringlaser"` (kwarg `is_rotational_data` is
       deprecated, see #916)
     - special handling option for hydrophone data (no differentiation, see
       #916)
     - bin width on frequency axis can now be controlled using
       `PPSD(..., frequency_bin_width_octaves=...)` (in fractions of octaves,
       default is the old fixed setting of 1/8 octaves as in PQLX)
 - obspy.taup
   * Added support for nd file format for input velocity models. Allows for
     named discontinuities at arbitrary depths allowing for less Earth like
     models (see #1147).
   * Added three methods (`get_travel_times_geo()`, `get_pierce_points_geo()`
     and `get_ray_paths_geo()`) to `TauPyModel` to handle station and
     event location data as latitude and longitude, instead of the source to
     station distance in degrees. In addition `get_ray_paths_geo()` and
     `get_pierce_points_geo()` decorate the returned pierce points and ray
     paths with the latitude and longitude of each point. Some functionality
     needs the `geographiclib` module to be installed. (See #1164.)
   * ObsPy now ships with a bunch of new velocity models in addition to the
     existing ones: `prem`, `sp6`, `1066a,b`, `herrin` (See #1196).
   * Add support for buried receivers (see #1103.)
   * Port more accurate calculation of ray parameter from Java. The effect is
     stronger for longer phases, but also corrects issues with shorter body and
     surface waves (see #986.)
   * Fix incorrect branch splitting which also caused issues for extremely
     shallow phases (see #1057.)
   * Proper cache for model splits resulting in much faster calculations if
     the source depth is repeatedly the same (see #1248).

0.10.3: (doi: 10.5281/zenodo.46150)
  - obspy.core:
    * Fix reading of multiple catalog files using globs (see #1065).
    * Fixed a bug when using
      `Trace.remove_response(..., water_level=None)`.
      With that setting that is supposed to not use any water level
      stabilization in the inversion of the instrument response
      spectrum actually the instrument response was never inverted and
      thus instead of a deconvolution a convolution was performed
      (see #1104).
    * Fixing floating point precision/rounding issue with UTCDateTime when
      initializing with floating point seconds, i.e. with microseconds,
      that could lead to microseconds being off by 1 microsecond
      (see #1096)
    * Correct gap/overlap time returned by Stream.get_gaps() and printed
      by Stream.print_gaps() which was incorrect by one time the sampling
      interval (see #1151)
    * Stream.get_gaps(): return overlaps specified in units of samples
      as negative integers (see #1151)
  - obspy.fdsn:
    * More detailed error messages on failing requests (see #1079)
    * Follows redirects for POST requests (see #1143)
  - obspy.imaging:
    * fix some bugs in `obspy-scan` (see #1138)
  - obspy.mseed:
    * Blockette 100 is now only written for Traces that need it. Previously
      it was written or not for all Traces, depending on whether the last
      Trace needed it or not. (see #1069)
    * Fixed a bug that prevented microsecond accuracy for times before 1970
      (see #1102).
    * Updated to libmseed 2.17.
  - obspy.signal:
    * Bug fixed within rotate.rotate2zne(). Additionally it can now also
      perform the inverse rotation (see #1061).
    * Bug fixed in triggering. When using option `max_len_delete` and a trigger
      occurred right before the end of data, one trigger was potentially lost
      (see #1145 for details).
  - obspy.station:
    * Plotting responses across multiple channels is more robust now in
      presence of some strange channels (e.g. with zero sampling rate,
      happens e.g. for state of health channels, see #1115)
    * ObsPy no longer assumes that the StationXML namespace is the default
      namespace (see #1060).
    * Checking if a file is a StationXML file is less rigorous (and much
      faster) now (not checking strict validity against xsd schema but
      only looking for a FDSNStationXML root element, see #1114).
      This means that `read_inventory()` without explicitly specified
      format will correctly detect more files as StationXML that have very
      slight breaches of the schema but still can be interpreted as
      StationXML.
    * fix saving `xcorrPickCorrection()` results to an image file (see #1154)
  - obspy.taup:
    * Calculating arrival times for surface waves now works (see #1055)
    * Calculating arrivals for underside reflections now works (see #1089)
  - obspy.y:
    * correct misspelled name of a Y specific header field (see #1127)
  - obspy.zmap
    * Add support for time values with sub-second precision (see #1093)

0.10.2: (doi: 10.5281/zenodo.17641)
 - obspy.core:
   * Fix catalog plot with events that have no origin depth or
     origin time (see #1021)
 - obspy.datamark:
   * Fix datawide=3 and datawide=0.5 block reading (see #1016)
 - obspy.earthworm:
   * Fix Python3 compatibility problem
 - obspy.imaging:
   * Fix flipped maps due to bug in Basemap
   * Fix handling of velocity reduction in section plots with degree offsets
     (see #1029)
   * Allow section plots over existing figures by not modifying existing lines
   * Don't prematurely close waveform figure if returning its handle
 - obspy.seedlink:
   * Fix Python3 compatibility for seedlink.easyseedlink
   * Basic seedlink client: Properly timeout requests with valid station
     selection but no data available in selected time window (see #1045)
 - obspy.signal:
   * Fix return data types/values of polarization routines (see #1026)
 - obspy.station:
   * Fix URL to FDSN StationXML schema in StationXML output (see #1023)

0.10.1: (doi: 10.5281/zenodo.16248)
 - minor changes for correct distribution of official release
   tar/zipball (see #993, #994)
 - one minor encoding-related bugfix in mopad script (see #992)

0.10.0: (doi: 10.5281/zenodo.16200)
 - Highlights:
   * Python3 support
   * anaconda support
   * New formats: AH, CNV, Kinemetrics EVT, NDK, NLLOC, PDAS, ZMAP
   * ObsPy licensed under LGPL v3.0 now as a whole.
 - General:
   * Support for Python 3.3 and 3.4 in addition to 2.6 and 2.7
   * ObsPy licensed under LGPL v3.0 now as a whole.
   * More generic processing history for most Stream and Trace methods.
   * Now requires NumPy >= 1.4.0
   * Now requires SciPy >= 0.7.2
   * Tested compatibility with most major Linux distributions still
     receiving updates.
   * The next major obspy release (0.11) will drop support for:
     * Python < 2.7
     * matplotlib < 1.1
     * numpy < 1.6
     * scipy < 0.10
 - obspy.ah
   * New submodule for reading the AH (Ad Hoc) waveform format
 - obspy.arclink:
   * add support for Poles and Zeros type "B" (Analog, Hz), see #899
 - obspy.core:
   * Preview waveform plot improved: interactive updating of ticks and
     ticklabels, correct ticklabels for sub-minute zoom level (#657)
   * fixed a problem with UTCDateTime with timestamps of far future
     dates (larger than 2038, often seen in StationXML end dates,
     see #805)
   * Support for basic custom namespace tags in QuakeML I/O (see #454)
   * `interpolate()` method for Stream/Trace objects.
   * Dictionary values added to an AttribDict will now be converted to an
     AttribDict.
   * Removed custom OrderedDict backport for Python 2.6. Now relies on the one
     provided by the future package.
   * Renamed 'type' argument to 'method' in the Trace.differentiate() method.
   * Renamed 'type' argument to 'method' in the Trace.integrate() method.
     Additionally, several broken alternate methods have been removed.
   * new plugins for NonLinLoc formats for readEvents() and
     Catalog/Event.write() (see obspy.nlloc and #900)
   * The wrap_long_string utility function is deprecated. Users may use the
     textwrap module which provides similar functionality.
   * new plugin for CNV event format (used by VELEST) for
     Catalog/Event.write() (see obspy.cnv and #905)
   * better customizable control during merging traces with sub-sample shift
     of sampling points (see #980)
 - obspy.cnv:
   * new plugin to write CNV event files (used by VELEST) from
     Catalog/Event objects. (see #905)
 - obspy.css:
   * Support for little-endian binary and ASCII files (see #881).
   * Support exporting Inventory objects to CSS relations.
 - obspy.fdsn:
   * WADL files are cached per Python process.
   * Bulk station downloading using POST requests.
   * Support for FDSNWS 1.1, e.g. the `matchtimeseries` parameter for the
     station service.
 - obspy.imaging:
   * Maintain beach ball aspect ratio through optional axes argument (see
     #734)
   * Refactored Catalog.plot() into helper routine
     obspy.imaging.maps.plot_basemap() (see #753).
   * The projections of Catalog.plot() have been modified slightly to provide
     equal-area projections:
     * The `"cyl"` projection is now named `"global"`. It is now the Mollweide
       projection.
     * The '"local"` projection now uses the Albers Equal Area projection.
 - obspy.kinemetrics
   * New submodule for reading the Kinemetrics EVT waveform format
 - obspy.mseed:
   * Support for reading and writing all encodings supported by libmseed.
   * proper error reporting while reading
   * `details=True` when reading will now write to
     `Trace.stats.mseed.blkt1001.timing_quality` instead of
     `Trace.stats.mseed.timing_quality`.
   * The timing quality will now also be written to a file if it is set.
   * Non-existing values when reading with `details=True` will now be set to
     `False` instead of `-1`.
   * New utility function `obspy.mseed.util.set_flags_in_fixed_header()`
     giving the ability to overwrite flags in the fixed header of existing
     MiniSEED files.
   * The sequence number of the first record of each Trace can now be
     specified when writing MiniSEED files.
   * `obspy-mseed-recordanalyzer`:
       - Bugfix: when specifying an out-of-bounds record number, information
         about the last record in the file was displayed (see #957). Now a
         proper error message is shown and the command line script exits
         with non-zero exit code.
       - Faster reading of a single record header
       - Added option "-a" to print information of all records
   * upgrade to libmseed 2.15
 - obspy.ndk:
   * New submodule able to read NDK files from the Global CMT project.
 - obspy.neries:
   * The whole module is deprecated and will be removed with the next major
     release. To access EMSC event data please use the obspy.fdsn client
     (use `Client(base_url='NERIES', ...)`), for access to ORFEUS waveform
     data please use the obspy.fdsn client (use
     `Client(base_url='ORFEUS', ...)`) and for travel times please use
     obspy.taup.
 - obspy.nlloc:
   * new plugins to write NonLinLoc Phase observations files from
     Catalog/Event objects and to read NonLinLoc Hypocenter-Phase file into
     Catalog/Event objects. (see #900)
 - obspy.pdas:
   * read support for PDAS waveform files
 - obspy.sac:
   * New `byteorder` option for writing sac files to disk.
   * Can now read/write from/to file-like objects like io.BytesIO and open
     files.
 - obspy.seedlink:
   * bugfix: INFO responses from the IRIS ringserver are now parsed
     correctly (see #807)
   * New submodule `easyseedlink` providing an easier way to create
     SeedLink clients
   * New `Client` class providing a basic seedlink client for individual
     requests of finite time windows (i.e. non-continuous programs)
   * Fix memory leak in `SLClient` (MiniSEED record leak in packet parser,
     see #918)
 - obspy.seisan:
   * bugfix the actual data were misaligned by one
 - obspy.seishub:
   * use specified timeout in all requests to server (see #786)
   * Helper method `Client.event.getEvents()` to fetch a `Catalog` object
     from a seishub server of version 1.4.0 or higher.
 - obspy.signal:
   * Increased performance of PPSD plotting.
   * Interpolating methods. Wrappers around routines from scipy and a custom
     `weighted average slopes` method from Wiggins 1976.
   * PPSD has new methods to extract mean and mode of the histogram by
     frequency (see #804)
   * PPSD: water level in instrument correction can now be specified by user
     on PPSD initialization
   * New polarization analysis methods: flinn, vidale, pm
 - obspy.station:
   * add plotting methods (response/bode, location maps) to
     Inventory/Station/Channel/Response objects (see #750)
   * add get_coordinates method to inventory and network objects (see #740)
   * read/write support for DataAvailability tags in StationXML files.
   * write support for SACPZ ASCII representation of channel responses.
 - obspy.taup:
   * Replaced Fortran implementation with much more powerful Python port of
     Java TauP. This enabled us to drop all Fortran code, which simplifies
     releases and builds tremendously.
 - obspy.xseed:
   * add support for Poles and Zeros type "B" (Analog, Hz), see #899
 - obspy.zmap:
   * New module which adds ZMAP read/write support
 - scripts:
   * All scripts now require argparse instead of optparse.
   * All scripts now accept -V or --version to print version information.
   * obspy-dataless2xseed: -v and --version options are renamed to -x and
     --xml-version to not conflict with above option.
   * obspy-indexer: Options have been modified or amended slightly:
     * --data is a new alias to -d.
     * --db-uri is a new alias to -u.
     * --log is a new alias to -l.
     * --poll-interval is a new alias to -i.
     * --recent is a new alias to -r.
     * -a is a new alias to --all-files.
     * -f is a new alias to --force-reindex.
     * -H is a new alias to --host.
     * -p is a new alias to --port.
     * --check_duplicates is renamed to --check-duplicates.
     * --drop_database is renamed to --drop-database.
     * --mapping_file is renamed to --mapping-file.
     * --run_once is renamed to --run-once.
   * obspy-mopad: Options have been modified or amended slightly:
     * convert subcommand:
       * No changes.
     * decompose subcommand:
       * --input_system is renamed to --input-system.
       * --output_system is renamed to --output-system.
     * gmt subcommand:
       * --show_1fp is renamed to --show-1fp.
       * --show_isotropic_part is renamed to --show-isotropic-part.
     * plot subcommand:
       * --basis_vectors is renamed to --basis-vectors.
       * --full_sphere is renamed to --full-sphere.
       * --input_system is renamed to --input-system.
       * --lines_only is renamed to --lines-only.
       * --output_file is renamed to --output-file.
       * --pa_system is renamed to --pa-system.
       * --pressure_colour is renamed to --pressure-colour.
       * --show1fp is renamed to --show-1fp.
       * --show_isotropic_part is renamed to --show-isotropic-part.
       * --tension_colour is renamed to --tension-colour.
   * obspy-plot: --format option is accepted as an alias of -f.
   * obspy-print: Options have been modified or amended slightly:
     * --format is a new alias of -f.
     * --nomerge is renamed to --no-merge.
   * obspy-runtests: -a option is accepted as an alias of --all.
   * obspy-scan: Options have been modified or amended slightly:
     * --endtime is renamed to --end-time.
     * --event-times is renamed to --event-time. --event-time may be specified
       multiple times.
     * --ids is renamed to --id. --id may be specified multiple times.
     * --nox is renamed to --no-x.
     * --nogaps is renamed to --no-gaps.
     * --starttime is renamed to --start-time.

0.9.2: (doi: 10.5281/zenodo.10648)
 - general:
   * fix installation on CygWin (see #755)
 - obspy.core:
   * bugfix: Input/Output to/from QuakeML was missing Amplitude
     elements (see #763)
   * fixing very slow response removal for some magic bad values of npts
     (see #715)
   * extend remove_response for polynomial responses
     (thanks to Sebastien/bonaime, see #566)
 - obspy.datamark:
   * bugfix: channel code now correctly read (4 hex char)
   * bugfix: channels can have different sampling rate
   * improvement: datawide 0.5 (4 bits) encoding now supported
   * century of data can now be specified
 - obspy.fdsn:
   * time out errors get raised properly now. timeout can be specified at
     Client initialization now. (see #717)
   * for advanced users: endpoints of any particular service can now be
     specified explicitly (see #754)
   * new known FDSN providers: 'ORFEUS', 'GFZ', 'NERIES'
   * more robust WADL parser
   * the `attach_response=True` argument now uses a faster approach to
     download the station data
 - obspy.imaging:
   * Fixing waveform plotting.
 - obspy.sac:
   * SAC files with two digit year header field are now interpreted as
     "19xx", same as done by SAC (see #779)
 - obspy.seedlink:
   * bugfix: different instances of a SeedLink connection had a shared
     state (see #561)
   * multiple smaller bugfixes (see #777)
   * trailing null characters are now stripped from INFO responses (see #778)
 - obspy.seg2:
   * numbers are now also recognized as months
   * now filters non-printable chars from the header enabling it to read some
     more files
 - obspy.signal:
   * the TF misfits now correctly use logarithmic axes instead of scaling an
     image
 - obspy.station:
   * some bugfixes in the obspy.station object classes (see #710)
   * more robust writing of StationXML in case of missing elements
 - obspy.taup:
   * bugfix: avoid a bug that caused multiple calls to taup to result in
     spurious unexpected results (see #728)

0.9.0:
 -  general:
   * Added mock testing library.
 - obspy.arclink:
   * user keyword is now required during client initialization
 - obspy.core:
   * Stream/Trace.attach_response(): convenience method to attach response to
     traces from inventories.
   * new method Stream/Trace.remove_response() to remove instrument response
     from Response object attached to trace(s), e.g. after parsing a
     StationXML file. Similar to Stream/Trace.simulate(seedresp=...) for
     using a Parser object (from dataless or xseed) or RESP file, but less
     cluttered parameters and without the simulating a different instrument
     part.
   * Updated event classes to QuakeML 1.2 final.
   * Moved obspy.core.event.validate() to obspy.core.quakeml.validate()
   * The writeQuakeML() function, also accessible through
     Catalog.write(..., format="quakeml"), now has an optional keyword
     argument 'validate'. If True, the resulting QuakeML file will be
     validated against the QuakeML schema before being written. An
     AssertionError will be raised in case the validation fails.
   * validation of QuakeML against official schema working now
   * renamed obspy.core.util.types into obspy.core.util.obspy_types (#595)
   * new parameter replace for Enums which allows definition of replaceable
     keywords (fixes #531)
   * Trace.split() will return a stream object containing traces with unmasked
     arrays
   * trim(pad=True, fill_value=xxx) will return a NumPy ndarray as stated in
     the API documentation (#540)
   * read() supports now tar und zip archives and variants (tar.gz, tar.bz2)
   * new options for Stream/Trace.taper() to control the length of the
     tapering for all windowing functions and perform one-sided tapering
   * Many Stream and Trace methods are now chainable, e.g. st.taper().plot()
   * when using Stream/Trace.simulate(seedresp={...})) parameter "date" can
     now be omitted, start time of each trace is used for response lookup then
   * when using Stream/Trace.simulate(seedresp={...})) for parameter
     "filename" instead of the path to a local file now also can be provided
     either a file-like object with RESP information or an obspy.xseed.Parser
     object (e.g. created reading a dataless SEED file).
   * fix Stream.select() when using values like "" or 0, e.g.
     Stream.select(location="") or when filtering by component with a channel
     code less than 3 characters long (now these traces will be omitted from
     the result when filtering by component).
   * fix a bug when merging valid data into a masked trace (see #638)
   * event.ResourceIdentifier objects are now initialized with a QuakeML
     conform string by default, i.e. if no custom prefix is provided during
     initialization.
   * event.ResourceIdentifier.resource_id attribute was renamed to
     event.ResourceIdentifier.id
   * event.ResourceIdentifier now was has a method regenerate_uuid() that
     allows the random hash part to be regenerated for resource identifiers
     with no fixed id string (can be useful to generate a new hash if the
     referred object changes).
   * added a new test that asserts that the whole codebase is valid according
     to the flake8 tool.
   * inverse filtering of catalogs.
   * bugfix: Trace.simulate() now passes the SEED network, station, location,
     and channel identifiers to evalresp.
   * added command line script "obspy-print" to print information on local
     waveform files
   * check if ndim == 1 when setting Trace.data and raise if necessary,
     see #695
   * change waveform_id parameter in obspy.core.event.FocalMechanism to list
     of WaveformStreamID as specified in QuakeML docs (#633)
 - obspy.css:
   * new module for CSS (Center for Seismic Studies) format
   * currently read support for waveform data
 - obspy.db:
   * obspy-indexer script uses from now on hash symbols (#) instead
     of pipe (|) for features because pipe has a special meaning on
     most operating systems
 - obspy.fdsn:
   * new client module to access servers based on the FDSN web service
     definition (https://www.fdsn.org/webservices/)
 - obspy.gse2:
   * read/write STA2 header line which is officially mandatory but in
     pratice often not used
 - obspy.imaging:
   * more options to customize day plots
   * dayplot now plots matching picks (station, network, location) if a list
     of event objects is provided using the `events` kwarg.
   * obspy-scan: new option --print-gaps
   * added plotting of record sections
   * automatic merging can be disabled for obspy-plot
 - obspy.pde:
   * new module for reading NEIC PDE bulletin files into an obspy catalog
     object. Only the "mchedr" format (file format revision of February 24,
     2004) is supported.
 - obspy.realtime:
   * two new processing plugins (offset, kurtosis)
 - obspy.seg2:
   * adding read support for SEG2 data format code 1 and 2
     (signed 16bit/32bit integer)
 - obspy.segy:
   * fix a bug in plotting (see #689)
   * Removed the SEG Y benchmark plots. Now part of obspy/apps.
 - obspy.signal:
   * adding cross correlation single-station similarity checking with
     master event templates to coincidence trigger
   * new function for rotating arbitrarily oriented components to vertical,
     north, and east.
   * add PPSD support for segments of arbitrary length
   * default bin width of PPSD is changed to 1dB. This is the value used by
     McNamara and Buland 2004.
   * fix a bug when using evalresp with RESP files with very short epochs.
     see #631.
   * for seisSim(seedresp={...})) for parameter "filename" instead of the
     path to a local file now also can be provided either a file-like
     object with RESP information or an obspy.xseed.Parser object
     (e.g. created reading a dataless SEED file).
   * seisSim(seedresp={...}): the seedresp dictionary now requires network,
     station, location, and channel keys.
   * removed deprecated psd module - use spectral_estimation module instead
   * removed deprecated sonic function - use array_processing function instead
   * corrected function signature of c_sac_taper
 - obspy.station:
   * adding support for FDSN StationXML
 - obspy.mseed:
   * new kwarg arguments for reading mseed files: header_byteorder and
     verbose
   * libmseed v2.12
 - obspy.neic:
   * new module to access data from CWB QueryServer run at the National
     Earthquake Information Center (NEIC) in Golden, CO USA.
 - obspy.y:
   * adding read support for Nanometrics Y file format
 - scripts:
   * obspy-plot: new option "-o" to output plot to file instead of opening
     a window

0.8.4
 - bugfixes to make ObsPy work with the latest Python 2.x and NumPy releases
 - critical bugfixes for the waveform plotting and the xml wrapper
 - bugfix so that copy.deepcopy() works with the obspy.core.stream.Stream
   class
 - fixing some imports

0.8.3:
 - circumventing an issue in the current libmseed release that can lead to
   some float values being read in wrongly

0.8.2:
 - fixing a bug in plotting methods of Trace and Stream
 - stream/trace.plot(type="dayplot") can display event information now

0.8.1:
 - fixing a bug parsing QuakeML from a StringIO object using xml and
   autodetection

0.8.0:
 - version numbering: one single, common version number for ObsPy now.
   Use "import obspy; print obspy.__version__"
 - discontinuing Python 2.5 support
 - most important classes/functions can be imported like "from obspy import
   ...", currently: read, Trace, Stream, UTCDateTime and readEvents
 - obspy.arclink:
   * refactored attributes in getPAZ to stick better with the SEED standard
 - obspy.core:
   * fixing preview generation for sampling rates containing floats
   * fixing deprecated_keywords decorator for the case of removed keywords
   * fixing SLIST and TSPAIR reading/writing of empty traces or traces
     containing only one or two data points
   * adding taper() method to Trace/Stream using cosTaper of ObsPy and also
     all scipy windowing functions
   * adding cutout() method to Stream
   * removed all deprecated UTCDateTime methods
   * adding a class and script to determine flinn-engdahl regions for given
     longitude and latitude
   * adding rotate() method to Stream wrapping rotate functions in
     obspy.signal
 - obspy.imaging:
   * obspy-scan: adding options to control start/endtime and channels, adding
     options to not plot gaps and reducing file size for plots considerably.
 - obspy.iris:
   * many services have been discontinued on the server side. Use obspy.fdsn
     instead for discontinued services.
   * still existing services now are distinguished by a major version of the
     particular service (like obspy.fdsn).
 - obspy.mseed:
   * Bugfix writing traces containing one or two samples only
   * writeMSEED emits an UserWarning while writing an empty trace
 - obspy.sac:
   * fixing SAC and SACXY reading/writing of empty traces or traces containing
     only one or two data points
   * new debug_headers flag for reading SAC files in order to extract all
     header variables (issue #390)
 - obspy.segy:
   * unpack SEGYTrace.data on-the-fly patch contributed Nathaniel Miller
   * fixing a bug related to negative values in trace header
 - obspy.seishub:
   * adding kwarg to control number of retries for failing requests
   * adding obspy.xseed as dependency (in setup.py and debian/control)
   * changing obspy.client.station.getPAZ() call syntax to use seed_id
     (args/kwargs)
   * adding local caching of requests for PAZ and coordinates to avoid
     repeated requests to server
 - obspy.sh:
   * file extension 'QBN' not added twice anymore if data_directory was set
   * fixing SH_ASC and Q reading/writing of empty traces or traces containing
     only one or two data points
 - obspy.signal:
   * module psd has been refactored to spectral_estimation
   * adding function for cross correlation pick correction
   * removing pitsa-compatibility in response function calculation
     (no complex conjugate)
   * preventing a possible duplicated overall sensitivity removal in seisSim
     when using the option seedresp
   * adding optimized C-code for classic STALTA. Runs approximately, 1000x
     faster than pure python code. It has now the same order of speed as the
     recursive STALTA
   * new CAPON method for array_analysis / array_processing
   * sonic was renamed to array_processing, sonic is now deprecated
 - obspy.xseed:
   * fixed a bug with Dataless to XSEED conversion using split_stations=True
   * fixed a bug affecting getPAZ() and getCoordinates() when selecting
     specific channels from complex dataless files
     (see: https://github.com/obspy/obspy/issues/412)
   * added getInventory() method to the Parser object. Returns a dictionary
     about the contents of the Parser object. This is also integrated in the
     string representation and makes it more informative.
   * allow parsing of oversized VariableString from SEED, but warn and cut
     string to max_length at writing SEED (#701)
 - obspy.mseed:
   * adding experimental details option, which extracts timing quality and
     info on the calibration

0.7.1:
 - obspy.arclink:
   * proper DeprecationWarning for deprecated keywords for
     Client.getWaveform()
 - obspy.core:
   * fixing negative azimuths returned by gps2DistAzimuth [#375]

0.7.0:
 - obspy.arclink:
   * requesting time spans (using 'starttime' and 'endtime' keywords) are
     deprecated in Client.getPAZ() and Client.getMetadata() - use 'time'
     instead
   * output format has changed for Client.getPAZ(..., time=dt)
   * 'getCoordinates' and 'getPAZ' keywords are deprecated in
     Client.getWaveform() - use 'metadata' instead
   * Client.getWaveform(..., metadata=True) will return both keywords as well
     as PAZ - inventory request is done only once per request -> huge
     performance improvement compared to previous implementation
   * traces requested via Client.getWaveform(..., metadata=True) covering
     multiple instrumentations will be split and the correct PAZ are appended
 - obspy.core:
   * new Catalog/Event classes
   * read/write support for QuakeML files
   * new resample method for Trace and Stream object
   * Trace.__mod__ (splits Trace into Stream containing traces with num
     samples)
   * Trace.__div__ (splits Trace into Stream containing num traces)
   * implementation of __mul__ method for Trace and Stream objects
   * new formatSeedLink method for UTCDateTime object
   * new split method for transforming streams containing masked arrays into
     contiguous traces
   * new util.xmlwrapper module for uniform API for Python's default xml and
     lxml
   * new obspy.core.util.types.Enum class
   * refactored obspy.core.util.ordereddict into obspy.core.util.types
   * refactored kilometer2degrees and locations2degrees from obspy.taup into
     obspy.core.util.geodetics
   * adding 'equal_scale' option to plot() method
   * removing __hash__ fixture for Stream and Trace
   * stream.select works now case insensitive
   * support for initialization of UTCDateTime from numpy.string_ types
   * new dtype parameter on read method allows converting data into given
     dtype
   * AttribDict may now be initialized with (key, value) kwarg pairs, e.g.
     AttribDict(a=1, b=2).
    * changed many setter/getter in UTCDateTime to private methods, e.g.
      _getDate
   * added UTCDateTime.DEFAULT_PRECISION
   * import of an unsupported waveform will result into a TypeError [#338]
   * added compatibility methods for AttribDict and UTCDateTime
   * retaining trace order in stream while merging
   * deprecated_keywords decorator may warn and ignore keywords by setting the
     keyword mapping to None
 - obspy.db:
   * added client for a database created by obspy.db
   * adapting to changes in obspy.core.util.base version 0.6.0 and above
 - obspy.gse2:
   * bugfix for buffer overflow in test_readDos
   * bugfix checksum calculation of GSE2/GSE1
 - obspy.imaging:
   * Trace.label/Stream.label can be used to overwrite default labels
   * better support for huge/tiny y-ticks and plots containing multiple traces
   * adding 'equal_scale' option to plot() method
   * Limited localization support and the time axis(es) can be swapped.
   * traces with same id but different processing steps will not be merged
     anymore using the plot() method
   * accept a list of two values for width of beachballs (using Ellipse patch)
 - obspy.iris:
   * added low-level interface for IRIS timeseries WS
   * added low-level interface for IRIS traveltime WS
   * new Client.getEvents method able to return a ObsPy catalog object
 - obspy.mseed:
   * changing license to LGPL (same as libmseed)
   * libmseed 2.7 (fixes sampling rates above 32,767 Hz)
   * adding read/write support for very large and very small sampling rates
     using blockette 100 in MiniSEED
   * new obspy-mseed-recordanalyzer script for analyzing SEED files via
     console
   * new obspy.mseed.util.shiftTimeOfFile() function for shifting
     the time of all records without interfering with the rest of the file.
 - obspy.neries:
   * new format 'catalog' for getEvents, getEventDetail and getLatestEvents
     methods - deprecating old format defaults
 - obspy.sac:
   * bugfix for SAC files containing null terminated strings
 - obspy.seg2:
   * bugfix in parsing starttime from seg2 header
 - obspy.signal:
   * adding toolbox to calculate Time-Frequency Misfits
   * fixed bug in calculation of time derivatives
   * fixing a misleading entry point for trigger, adding a missing one
   * adding coincidence triggering routine
 - obspy.taup:
   * deprecated kilometer2degrees and locations2degrees - one can find those
     methods on obspy.core.util now
 - obspy.xseed:
   * fixed a bug with exactly one pole or one zero in response information

0.1.0:
 - obspy.datamark:
   * read support
 - obspy.realtime:
   * initial release<|MERGE_RESOLUTION|>--- conflicted
+++ resolved
@@ -124,17 +124,14 @@
  - obspy.signal:
    * New obspy.signal.quality_control module to compute quality metrics from
      MiniSEED files. (see #1141)
-<<<<<<< HEAD
-   * New obspy.signal.regression module to compute linear regressions, with or
-     without weights, with or without allowing for an intercept. (see #1716,
-     #1747)
-=======
    * New correlate function for calculating the cross-correlation function
      (new implementation based on Scipy).
      To calculate the shift of the maximum of the cross correlation use
      xcorr_max. The old xcorr function is deprecated but currently still
      exists (see #1585).
->>>>>>> 5e34ec48
+   * New obspy.signal.regression module to compute linear regressions, with or
+     without weights, with or without allowing for an intercept. (see #1716,
+     #1747)
  - obspy.taup:
    * Add obspy.taup.taup_geo.calc_dist_azi, a function to return the distance,
      azimuth and backazimuth for a source - receiver pair. (see #1538)
